--- conflicted
+++ resolved
@@ -16,11 +16,7 @@
         slices = dataset.createVariable('slices', int, ('instance',))
         slices[:] = [1] * dataset.dimensions['instance'].size
     dataset.close()
-<<<<<<< HEAD
-    print(f"Changed corpus to {args.corpus} in {args.filename}")
-=======
-    print("Changed corpus to {} in {}".format(sys.argv[2], sys.argv[1]))
->>>>>>> dd593f71
+    print(f"Changed corpus to {sys.argv[2]} in {sys.argv[1]}")
 
 
 if __name__ == "__main__":
