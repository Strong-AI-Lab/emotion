--- conflicted
+++ resolved
@@ -23,13 +23,8 @@
 COPY audeep /home/audeep/audeep
 RUN python3 setup.py install \
     && rm -rf /home/audeep
-<<<<<<< HEAD
-RUN mkdir -p -m 777 /.config/matplotlib /.cache/matplotlib
-=======
 # To keep matplotlib happy
-RUN mkdir -p /.{cache,config}/matplotlib \
-    && chmod 777 /.{cache,config}/matplotlib
->>>>>>> dd593f71
+RUN mkdir -p -m 777 /.{cache,config}/matplotlib
 
 WORKDIR /work
 CMD [ "/bin/bash" ]